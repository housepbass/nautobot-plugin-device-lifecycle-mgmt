"""Forms implementation for the Lifecycle Management plugin."""
import logging

from django import forms
from django.db.models import Q
from nautobot.apps.forms import (
    DatePicker,
    DynamicModelChoiceField,
    DynamicModelMultipleChoiceField,
    NautobotBulkEditForm,
    NautobotModelForm,
    TagFilterField,
    add_blank_choice,
    StaticSelect2Multiple,
)
from nautobot.core.forms import StaticSelect2, StaticSelect2Multiple
from nautobot.core.forms.constants import BOOLEAN_WITH_BLANK_CHOICES
from nautobot.dcim.models import Device, DeviceType, InventoryItem, Location, Manufacturer, Platform
from nautobot.extras.forms import CustomFieldModelBulkEditFormMixin, NautobotFilterForm
from nautobot.extras.models import Role, Status, Tag

from nautobot_device_lifecycle_mgmt.choices import (
    ContractTypeChoices,
    CountryCodes,
    CurrencyChoices,
    CVESeverityChoices,
    PoCTypeChoices,
)
from nautobot_device_lifecycle_mgmt.models import (
    CVELCM,
    ContactLCM,
    ContractLCM,
    DeviceSoftwareValidationResult,
    HardwareLCM,
    InventoryItemSoftwareValidationResult,
    ProviderLCM,
    SoftwareImageLCM,
    SoftwareLCM,
    ValidatedSoftwareLCM,
    VulnerabilityLCM,
)

logger = logging.getLogger("nautobot_device_lifecycle_mgmt")


class CSVMultipleModelChoiceField(forms.ModelMultipleChoiceField):
    """Reference a list of PKs."""

    def prepare_value(self, value):
        """Parse a comma-separated string of PKs into a list of PKs."""
        pk_list = []
        if isinstance(value, str):
            pk_list = [val.strip() for val in value.split(",") if val]

        return super().prepare_value(pk_list)


class HardwareLCMForm(NautobotModelForm):
    """Hardware Device Lifecycle creation/edit form."""

    inventory_item = forms.ModelChoiceField(
        queryset=InventoryItem.objects.exclude(part_id__exact="")
        .distinct()
        .order_by("part_id")
        .values_list("part_id", flat=True),
        label="Inventory Part ID",
        to_field_name="part_id",
        required=False,
    )

    class Meta:
        """Meta attributes for the HardwareLCMForm class."""

        model = HardwareLCM
        fields = [
            "device_type",
            "inventory_item",
            "release_date",
            "end_of_sale",
            "end_of_support",
            "end_of_sw_releases",
            "end_of_security_patches",
            "documentation_url",
            "comments",
        ]

        widgets = {
            "release_date": DatePicker(),
            "end_of_sale": DatePicker(),
            "end_of_support": DatePicker(),
            "end_of_sw_releases": DatePicker(),
            "end_of_security_patches": DatePicker(),
        }


class HardwareLCMBulkEditForm(NautobotBulkEditForm):
    """Hardware Device Lifecycle bulk edit form."""

    pk = forms.ModelMultipleChoiceField(queryset=HardwareLCM.objects.all(), widget=forms.MultipleHiddenInput)
    release_date = forms.DateField(widget=DatePicker(), required=False)
    end_of_sale = forms.DateField(widget=DatePicker(), required=False)
    end_of_support = forms.DateField(widget=DatePicker(), required=False)
    end_of_sw_releases = forms.DateField(widget=DatePicker(), required=False)
    end_of_security_patches = forms.DateField(widget=DatePicker(), required=False)
    documentation_url = forms.URLField(required=False)
    comments = forms.CharField(required=False)

    class Meta:
        """Meta attributes for the HardwareLCMBulkEditForm class."""

        nullable_fields = [
            "release_date",
            "end_of_sale",
            "end_of_support",
            "end_of_sw_releases",
            "end_of_security_patches",
            "documentation_url",
            "comments",
        ]


class HardwareLCMFilterForm(NautobotFilterForm):
    """Filter form to filter searches."""

    model = HardwareLCM
    q = forms.CharField(
        required=False,
        label="Search",
        help_text="Select a date that will be used to search end_of_support and end_of_sale",
    )
    device_type = forms.ModelMultipleChoiceField(
        required=False, queryset=DeviceType.objects.all(), to_field_name="model"
    )

    inventory_item = forms.ModelMultipleChoiceField(
        queryset=HardwareLCM.objects.exclude(inventory_item__isnull=True)
        .exclude(inventory_item__exact="")
        .values_list("inventory_item", flat=True),
        label="Inventory Part ID",
        required=False,
    )

    class Meta:
        """Meta attributes for the HardwareLCMFilterForm class."""

        # Define the fields above for ordering and widget purposes
        model = HardwareLCM
        fields = [
            "q",
            "device_type",
            "inventory_item",
            "end_of_sale",
            "end_of_support",
            "end_of_sw_releases",
            "end_of_security_patches",
            "documentation_url",
        ]

        widgets = {
            "end_of_sale": DatePicker(),
            "end_of_support": DatePicker(),
            "end_of_sw_releases": DatePicker(),
            "end_of_security_patches": DatePicker(),
        }


class SoftwareLCMForm(NautobotModelForm):
    """SoftwareLCM creation/edit form."""

    tags = DynamicModelMultipleChoiceField(queryset=Tag.objects.all(), required=False)

    class Meta:
        """Meta attributes."""

        model = SoftwareLCM
        fields = [
            "device_platform",
            "version",
            "alias",
            "release_date",
            "end_of_support",
            "documentation_url",
            "long_term_support",
            "pre_release",
            "tags",
        ]

        widgets = {
            "release_date": DatePicker(),
            "end_of_support": DatePicker(),
        }


class SoftwareLCMFilterForm(NautobotFilterForm):
    """Filter form to filter searches for SoftwareLCM."""

    model = SoftwareLCM
    q = forms.CharField(
        required=False,
        label="Search",
        help_text="Search for version, alias, or date for release_date or end_of_support.",
    )
    version = forms.CharField(required=False)
    device_platform = forms.ModelMultipleChoiceField(
        required=False, queryset=Platform.objects.all(), to_field_name="name"
    )
    release_date_before = forms.DateField(label="Release Date Before", required=False, widget=DatePicker())
    release_date_after = forms.DateField(label="Release Date After", required=False, widget=DatePicker())
    end_of_support_before = forms.DateField(label="End of Software Support Before", required=False, widget=DatePicker())
    end_of_support_after = forms.DateField(label="End of Software Support After", required=False, widget=DatePicker())

    class Meta:
        """Meta attributes."""

        model = SoftwareLCM
        fields = [
            "q",
            "version",
            "device_platform",
            "release_date_before",
            "release_date_after",
            "end_of_support_before",
            "end_of_support_after",
            "documentation_url",
            "long_term_support",
            "pre_release",
        ]


class SoftwareImageLCMForm(NautobotModelForm):
    """SoftwareImageLCM creation/edit form."""

    software = DynamicModelChoiceField(queryset=SoftwareLCM.objects.all(), required=True)
    device_types = DynamicModelMultipleChoiceField(queryset=DeviceType.objects.all(), required=False)
    inventory_items = DynamicModelMultipleChoiceField(queryset=InventoryItem.objects.all(), required=False)
    object_tags = DynamicModelMultipleChoiceField(queryset=Tag.objects.all(), required=False)

    tags = DynamicModelMultipleChoiceField(queryset=Tag.objects.all(), required=False)

    class Meta:
        """Meta attributes."""

        model = SoftwareImageLCM
        fields = [
            "image_file_name",
            "software",
            "device_types",
            "inventory_items",
            "object_tags",
            "download_url",
            "image_file_checksum",
            "hashing_algorithm",
            "default_image",
            "tags",
        ]

    def clean(self):  # pylint: disable=too-many-locals,too-many-branches
        """Custom validation of the SoftwareImageLCMForm."""
        super().clean()
        device_types = self.cleaned_data.get("device_types")
        inventory_items = self.cleaned_data.get("inventory_items")
        object_tags = self.cleaned_data.get("object_tags")
        default_image = self.cleaned_data.get("default_image")
        software = self.cleaned_data.get("software")

        if software:
            software_images = SoftwareImageLCM.objects.filter(software=software)
            software_default_image = software_images.filter(default_image=True)
            if self.instance is not None and self.instance.pk is not None:
                software_images = software_images.filter(~Q(pk=self.instance.pk))
                software_default_image = software_default_image.filter(~Q(pk=self.instance.pk))

        if software and default_image and software_default_image.exists():
            msg = "Only one default Software Image is allowed for each Software."
            self.add_error("default_image", msg)

        assigned_objects_count = sum(obj.count() for obj in (device_types, inventory_items, object_tags))
        if default_image and assigned_objects_count > 0:
            msg = "Default image cannot be assigned to any objects."
            self.add_error("default_image", msg)
            if device_types.count() > 0:
                self.add_error("device_types", msg)
            if inventory_items.count() > 0:
                self.add_error("inventory_items", msg)
            if object_tags.count() > 0:
                self.add_error("object_tags", msg)

        if software and assigned_objects_count > 0:
            software_manufacturer = software.device_platform.manufacturer
            for device_type in device_types:
                if device_type.manufacturer != software_manufacturer:
                    msg = f"Manufacturer for {device_type.model} doesn't match the Software Platform Manufacturer."
                    self.add_error("device_types", msg)

                software_img_for_dt = software_images.filter(device_types__in=[device_type])
                if software_img_for_dt.exists():
                    msg = f"Device Type {device_type.model} already assigned to another Software Image."
                    self.add_error("device_types", msg)
                    self.add_error(None, msg)

            for object_tag in object_tags:
                software_img_for_tag = software_images.filter(object_tags__in=[object_tag])
                if software_img_for_tag.exists():
                    msg = f"Object Tag {object_tag.name} already assigned to another Software Image."
                    self.add_error("object_tags", msg)
                    self.add_error(None, msg)

            for inventory_item in inventory_items:
                software_img_for_invitem = software_images.filter(inventory_items__in=[inventory_item])
                if software_img_for_invitem.exists():
                    msg = f"Inventory Item {inventory_item.name} already assigned to another Software Image."
                    self.add_error("inventory_items", msg)
                    self.add_error(None, msg)


class SoftwareImageLCMFilterForm(NautobotFilterForm):
    """Filter form to filter searches for SoftwareImageLCM."""

    model = SoftwareImageLCM
    q = forms.CharField(
        required=False,
        label="Search",
        help_text="Search for image name or software version.",
    )
    software = DynamicModelMultipleChoiceField(required=False, queryset=SoftwareLCM.objects.all())
    image_file_name = forms.CharField(
        required=False,
        label="Image File name",
    )
    device_types = DynamicModelMultipleChoiceField(
        queryset=DeviceType.objects.all(),
        to_field_name="model",
        required=False,
    )
    inventory_items = DynamicModelMultipleChoiceField(
        queryset=InventoryItem.objects.all(),
        to_field_name="id",
        required=False,
    )
    object_tags = DynamicModelMultipleChoiceField(
        queryset=Tag.objects.all(),
        to_field_name="name",
        required=False,
    )
    hashing_algorithm = forms.CharField(
        required=False,
        label="Hashing Algorithm",
    )

    class Meta:
        """Meta attributes."""

        model = SoftwareImageLCM
        fields = [
            "q",
            "software",
            "image_file_name",
            "image_file_checksum",
            "hashing_algorithm",
            "download_url",
            "device_types",
            "inventory_items",
            "object_tags",
            "default_image",
        ]


class ValidatedSoftwareLCMForm(NautobotModelForm):
    """ValidatedSoftwareLCM creation/edit form."""

    software = DynamicModelChoiceField(queryset=SoftwareLCM.objects.all(), required=True)
    devices = DynamicModelMultipleChoiceField(queryset=Device.objects.all(), required=False)
    device_types = DynamicModelMultipleChoiceField(queryset=DeviceType.objects.all(), required=False)
    device_roles = DynamicModelMultipleChoiceField(
        queryset=Role.objects.all(), query_params={"content_types": "dcim.device"}, required=False
    )

    inventory_items = DynamicModelMultipleChoiceField(queryset=InventoryItem.objects.all(), required=False)
    object_tags = DynamicModelMultipleChoiceField(queryset=Tag.objects.all(), required=False)

    tags = DynamicModelMultipleChoiceField(queryset=Tag.objects.all(), required=False)

    class Meta:
        """Meta attributes."""

        model = ValidatedSoftwareLCM
        fields = [
            "software",
            "devices",
            "device_types",
            "device_roles",
            "inventory_items",
            "object_tags",
            "start",
            "end",
            "preferred",
            "tags",
        ]

        widgets = {
            "start": DatePicker(),
            "end": DatePicker(),
        }

    def clean(self):
        """Custom validation of the ValidatedSoftwareLCMForm."""
        super().clean()

        devices = self.cleaned_data.get("devices")
        device_types = self.cleaned_data.get("device_types")
        device_roles = self.cleaned_data.get("device_roles")
        inventory_items = self.cleaned_data.get("inventory_items")
        object_tags = self.cleaned_data.get("object_tags")

        if sum(obj.count() for obj in (devices, device_types, device_roles, inventory_items, object_tags)) == 0:
            msg = "You need to assign to at least one object."
            self.add_error(None, msg)


class ValidatedSoftwareLCMFilterForm(NautobotFilterForm):
    """Filter form to filter searches for SoftwareLCM."""

    model = ValidatedSoftwareLCM
    q = forms.CharField(
        required=False,
        label="Search",
        help_text="Search for start or end date of validity.",
    )
    software = DynamicModelChoiceField(required=False, queryset=SoftwareLCM.objects.all())
    devices = DynamicModelMultipleChoiceField(
        queryset=Device.objects.all(),
        required=False,
    )
    device_types = DynamicModelMultipleChoiceField(
        queryset=DeviceType.objects.all(),
        to_field_name="model",
        required=False,
    )
    device_roles = DynamicModelMultipleChoiceField(
        queryset=Role.objects.all(),
        query_params={"content_types": "dcim.device"},
        to_field_name="name",
        required=False,
    )
    inventory_items = DynamicModelMultipleChoiceField(
        queryset=InventoryItem.objects.all(),
        required=False,
    )
    object_tags = DynamicModelMultipleChoiceField(
        queryset=Tag.objects.all(),
        required=False,
    )
    start_before = forms.DateField(label="Valid Since Date Before", required=False, widget=DatePicker())
    start_after = forms.DateField(label="Valid Since Date After", required=False, widget=DatePicker())

    class Meta:
        """Meta attributes."""

        model = ValidatedSoftwareLCM
        fields = [
            "q",
            "software",
            "devices",
            "device_types",
            "device_roles",
            "inventory_items",
            "object_tags",
            "preferred",
            "valid",
            "start_before",
            "start_after",
        ]


class DeviceSoftwareValidationResultFilterForm(NautobotFilterForm):
    """Filter form to filter searches for DeviceSoftwareValidationResult."""

    model = DeviceSoftwareValidationResult
    q = forms.CharField(
        required=False,
        label="Search",
    )
    software = DynamicModelMultipleChoiceField(
        queryset=SoftwareLCM.objects.all(),
        to_field_name="version",
        required=False,
    )
    platform = DynamicModelMultipleChoiceField(
        queryset=Platform.objects.all(),
        label="Platform",
        required=False,
    )
    valid = forms.BooleanField(
        required=False,
        widget=StaticSelect2(choices=BOOLEAN_WITH_BLANK_CHOICES),
        label="Valid",
    )
    location = DynamicModelMultipleChoiceField(
        queryset=Location.objects.all(),
        to_field_name="name",
        required=False,
    )
    device = DynamicModelMultipleChoiceField(
        queryset=Device.objects.all(),
        to_field_name="name",
        required=False,
    )
    device_type = DynamicModelMultipleChoiceField(
        queryset=DeviceType.objects.all(),
        to_field_name="model",
        required=False,
    )
    device_role = DynamicModelMultipleChoiceField(
        queryset=Role.objects.all(), query_params={"content_types": "dcim.device"}, to_field_name="name", required=False
    )
    exclude_sw_missing = forms.BooleanField(
        required=False,
        widget=StaticSelect2(choices=BOOLEAN_WITH_BLANK_CHOICES),
        label="Exclude missing software",
    )
    sw_missing_only = forms.BooleanField(
        required=False,
        widget=StaticSelect2(choices=BOOLEAN_WITH_BLANK_CHOICES),
        label="Show only missing software",
    )

    class Meta:
        """Meta attributes."""

        model = DeviceSoftwareValidationResult
        fields = [
            "q",
            "software",
            "valid",
            "platform",
            "location",
            "device",
            "device_type",
            "device_role",
            "exclude_sw_missing",
            "sw_missing_only",
        ]


class InventoryItemSoftwareValidationResultFilterForm(NautobotFilterForm):
    """Filter form to filter searches for InventoryItemSoftwareValidationResult."""

    model = InventoryItemSoftwareValidationResult
    q = forms.CharField(
        required=False,
        label="Search",
    )
    software = DynamicModelMultipleChoiceField(
        queryset=SoftwareLCM.objects.all(),
        to_field_name="version",
        required=False,
    )
    valid = forms.BooleanField(
        required=False,
        widget=StaticSelect2(choices=BOOLEAN_WITH_BLANK_CHOICES),
        label="Valid",
    )
    manufacturer = DynamicModelMultipleChoiceField(
        queryset=Manufacturer.objects.all(),
        label="Manufacturer",
        required=False,
    )
    location = DynamicModelMultipleChoiceField(
        queryset=Location.objects.all(),
        to_field_name="name",
        required=False,
    )
    inventory_item = DynamicModelMultipleChoiceField(
        queryset=InventoryItem.objects.all(),
        to_field_name="name",
        required=False,
    )
    part_id = forms.CharField(
        required=False,
        label="Part ID",
    )
    device = DynamicModelMultipleChoiceField(
        queryset=Device.objects.all(),
        to_field_name="name",
        required=False,
    )
    device_type = DynamicModelMultipleChoiceField(
        queryset=DeviceType.objects.all(),
        to_field_name="model",
        required=False,
    )
    device_role = DynamicModelMultipleChoiceField(
        queryset=Role.objects.all(), query_params={"content_types": "dcim.device"}, to_field_name="name", required=False
    )
    exclude_sw_missing = forms.BooleanField(
        required=False,
        widget=StaticSelect2(choices=BOOLEAN_WITH_BLANK_CHOICES),
        label="Exclude missing software",
    )
    sw_missing_only = forms.BooleanField(
        required=False,
        widget=StaticSelect2(choices=BOOLEAN_WITH_BLANK_CHOICES),
        label="Show only missing software",
    )

    class Meta:
        """Meta attributes."""

        model = InventoryItemSoftwareValidationResult
        fields = [
            "q",
            "software",
            "valid",
            "manufacturer",
            "location",
            "inventory_item",
            "part_id",
            "device",
            "device_type",
            "device_role",
            "exclude_sw_missing",
            "sw_missing_only",
        ]


class ContractLCMForm(NautobotModelForm):
    """Device Lifecycle Contracts creation/edit form."""

    provider = forms.ModelChoiceField(
        queryset=ProviderLCM.objects.all(),
        label="Vendor",
        to_field_name="pk",
        required=True,
    )
    contract_type = forms.ChoiceField(choices=add_blank_choice(ContractTypeChoices.CHOICES), label="Contract Type")
    currency = forms.ChoiceField(required=False, choices=add_blank_choice(CurrencyChoices.CHOICES))
    tags = DynamicModelMultipleChoiceField(queryset=Tag.objects.all(), required=False)
    devices = DynamicModelMultipleChoiceField(queryset=Device.objects.all(), required=False)

    class Meta:
        """Meta attributes for the ContractLCMForm class."""

        model = ContractLCM
        fields = [
            "provider",
            "name",
            "number",
            "start",
            "end",
            "cost",
            "currency",
            "support_level",
            "contract_type",
            "devices",
            "comments",
            "tags",
        ]

        widgets = {
            "end": DatePicker(),
            "start": DatePicker(),
        }

    def get_form_kwargs(self):
        """Get from kwargs override to capture the query params sent from other pages withing the LCM project."""
        return {"provider": self.request.GET.get("provider")}  # pylint: disable=E1101


class ContractLCMBulkEditForm(NautobotBulkEditForm):
    """Device Lifecycle Contrcts bulk edit form."""

    pk = forms.ModelMultipleChoiceField(queryset=ContractLCM.objects.all(), widget=forms.MultipleHiddenInput)
    provider = forms.ModelMultipleChoiceField(queryset=ProviderLCM.objects.all(), required=False)
    start = forms.DateField(widget=DatePicker(), required=False)
    end = forms.DateField(widget=DatePicker(), required=False)
    cost = forms.FloatField(required=False)
    currency = forms.ChoiceField(required=False, choices=CurrencyChoices.CHOICES)
    contract_type = forms.ChoiceField(choices=ContractTypeChoices.CHOICES, required=False)
    support_level = forms.CharField(required=False)

    class Meta:
        """Meta attributes for the ContractLCMBulkEditForm class."""

        nullable_fields = [
            "start",
            "end",
            "cost",
            "currency",
            "support_level",
            "contract_type",
        ]


class ContractLCMFilterForm(NautobotFilterForm):
    """Filter form to filter searches."""

    model = ContractLCM
    q = forms.CharField(required=False, label="Search")
    provider = forms.ModelMultipleChoiceField(required=False, queryset=ProviderLCM.objects.all(), to_field_name="pk")
    currency = forms.MultipleChoiceField(
        required=False, choices=CurrencyChoices.CHOICES, widget=StaticSelect2Multiple()
    )
<<<<<<< HEAD
=======
    contract_type = forms.ChoiceField(
        required=False, widget=StaticSelect2, choices=add_blank_choice(ContractTypeChoices.CHOICES)
    )
>>>>>>> f1c73919
    name = forms.CharField(required=False)

    class Meta:
        """Meta attributes for the ContractLCMFilterForm class."""

        model = ContractLCM
        # Define the fields above for ordering and widget purposes
        fields = [
            "q",
            "provider",
            "name",
            "start",
            "end",
            "cost",
            "currency",
            "support_level",
            "contract_type",
            "devices",
        ]

        widgets = {
            "start": DatePicker(),
            "end": DatePicker(),
        }


class ProviderLCMForm(NautobotModelForm):
    """Device Lifecycle Contract Providers creation/edit form."""

    tags = DynamicModelMultipleChoiceField(queryset=Tag.objects.all(), required=False)
    country = forms.ChoiceField(
        required=False,
        choices=add_blank_choice(CountryCodes.CHOICES),
    )

    class Meta:
        """Meta attributes for the ProviderLCMForm class."""

        model = ProviderLCM
        fields = [
            "name",
            "description",
            "physical_address",
            "country",
            "phone",
            "email",
            "portal_url",
            "comments",
            "tags",
        ]


class ProviderLCMBulkEditForm(NautobotBulkEditForm):
    """Device Lifecycle Contract Providers bulk edit form."""

    pk = forms.ModelMultipleChoiceField(queryset=ProviderLCM.objects.all(), widget=forms.MultipleHiddenInput)
    description = forms.CharField(required=False)
    physical_address = forms.CharField(required=False)
    contact_name = forms.CharField(required=False)
    contact_phone = forms.CharField(required=False)
    contact_email = forms.EmailField(required=False)
    comments = forms.CharField(required=False)

    class Meta:
        """Meta attributes for the ProviderLCMBulkEditForm class."""

        nullable_fields = [
            "description",
            "physical_address",
            "country",
            "contact_name",
            "contact_phone",
            "contact_email",
            "comments",
        ]


class ProviderLCMFilterForm(NautobotFilterForm):
    """Filter form to filter searches."""

    model = ProviderLCM
    q = forms.CharField(required=False, label="Search")
    name = forms.CharField(required=False)
    country = forms.MultipleChoiceField(required=False, choices=CountryCodes.CHOICES, widget=StaticSelect2Multiple())

    class Meta:
        """Meta attributes for the ProviderLCMFilterForm class."""

        model = ProviderLCM
        # Define the fields above for ordering and widget purposes
        fields = [
            "q",
            "name",
            "description",
            "physical_address",
            "country",
            "phone",
            "email",
            "comments",
        ]


class ContactLCMForm(NautobotModelForm):
    """Device Lifecycle Contact Resources creation/edit form."""

    type = forms.ChoiceField(choices=PoCTypeChoices.CHOICES, required=False)
    tags = DynamicModelMultipleChoiceField(queryset=Tag.objects.all(), required=False)

    class Meta:
        """Meta attributes for the ContactLCMForm class."""

        model = ContactLCM
        fields = [
            "contract",
            "name",
            "address",
            "phone",
            "email",
            "comments",
            "type",
            "priority",
            "tags",
        ]

    def get_form_kwargs(self):
        """Get from kwargs override to capture the query params sent from other pages withing the LCM project."""
        return {
            "type": self.request.GET.get("type"),  # pylint: disable=E1101
            "contract": self.request.GET.get("contract"),  # pylint: disable=E1101
        }


class ContactLCMBulkEditForm(NautobotBulkEditForm):
    """Device Lifecycle Contact Resources bulk edit form."""

    pk = forms.ModelMultipleChoiceField(queryset=ContractLCM.objects.all(), widget=forms.MultipleHiddenInput)
    address = forms.CharField(required=False)
    phone = forms.CharField(required=False)
    email = forms.EmailField(required=False)
    priority = forms.IntegerField(required=False)
    comments = forms.CharField(required=False)
    contract = forms.ModelChoiceField(queryset=ContractLCM.objects.all())

    class Meta:
        """Meta attributes for the ContactLCMBulkEditForm class."""

        nullable_fields = ["address", "phone", "email", "comments", "priority", "contract"]


class ContactLCMFilterForm(NautobotFilterForm):
    """Filter form to filter searches."""

    model = ContactLCM
    q = forms.CharField(required=False, label="Search")
    name = forms.CharField(required=False)
    contract = forms.ModelChoiceField(queryset=ContractLCM.objects.all(), required=False)
    priority = forms.IntegerField(required=False)

    class Meta:
        """Meta attributes for the ContactLCMFilterForm class."""

        model = ContactLCM
        # Define the fields above for ordering and widget purposes
        fields = [
            "q",
            "contract",
            "name",
            "address",
            "phone",
            "email",
            "priority",
        ]


class CVELCMForm(NautobotModelForm):
    """CVE Lifecycle Management creation/edit form."""

    published_date = forms.DateField(widget=DatePicker())
    severity = forms.ChoiceField(choices=CVESeverityChoices.CHOICES, label="Severity", required=False)
    tags = DynamicModelMultipleChoiceField(queryset=Tag.objects.all(), required=False)
    affected_softwares = DynamicModelMultipleChoiceField(queryset=SoftwareLCM.objects.all(), required=False)

    class Meta:
        """Meta attributes for the CVELCMForm class."""

        model = CVELCM

        fields = [
            "name",
            "published_date",
            "link",
            "status",
            "description",
            "severity",
            "cvss",
            "cvss_v2",
            "cvss_v3",
            "fix",
            "affected_softwares",
            "comments",
            "tags",
        ]

        widgets = {
            "published_date": DatePicker(),
        }


class CVELCMBulkEditForm(NautobotBulkEditForm, CustomFieldModelBulkEditFormMixin):
    """CVE Lifecycle Management bulk edit form."""

    model = CVELCM
    pk = forms.ModelMultipleChoiceField(queryset=CVELCM.objects.all(), widget=forms.MultipleHiddenInput)
    description = forms.CharField(required=False)
    comments = forms.CharField(required=False)
    tags = DynamicModelMultipleChoiceField(queryset=Tag.objects.all(), required=False)

    class Meta:
        """Meta attributes for the CVELCMBulkEditForm class."""

        nullable_fields = [
            "description",
            "comments",
            "status",
            "tags",
        ]


class CVELCMFilterForm(NautobotFilterForm):
    """Filter form to filter searches for CVELCM."""

    model = CVELCM
    q = forms.CharField(
        required=False,
        label="Search",
        help_text="Search for name or link.",
    )
    severity = forms.ChoiceField(
        required=False,
        choices=add_blank_choice(CVESeverityChoices.CHOICES),
    )

    published_date_before = forms.DateField(label="Published Date Before", required=False, widget=DatePicker())
    published_date_after = forms.DateField(label="Published Date After", required=False, widget=DatePicker())

    cvss__gte = forms.FloatField(label="CVSS Score Above", required=False)
    cvss__lte = forms.FloatField(label="CVSS Score Below", required=False)

    cvss_v2__gte = forms.FloatField(label="CVSSv2 Score Above", required=False)
    cvss_v2__lte = forms.FloatField(label="CVSSv2 Score Below", required=False)

    cvss_v3__gte = forms.FloatField(label="CVSSv3 Score Above", required=False)
    cvss_v3__lte = forms.FloatField(label="CVSSv3 Score Below", required=False)
    affected_softwares = forms.ModelMultipleChoiceField(queryset=SoftwareLCM.objects.all(), required=False)

    status = DynamicModelMultipleChoiceField(queryset=Status.objects.all(), required=False, to_field_name="name")
    exclude_status = DynamicModelMultipleChoiceField(
        label="Exclude Status",
        required=False,
        queryset=Status.objects.all(),
        query_params={"content_types": model._meta.label_lower},  # pylint: disable=protected-access, no-member
        to_field_name="name",
    )
    tag = TagFilterField(model)

    class Meta:
        """Meta attributes."""

        model = CVELCM
        fields = [
            "q",
            "published_date_before",
            "published_date_after",
            "severity",
            "status",
            "affected_softwares",
        ]


class VulnerabilityLCMForm(NautobotModelForm):
    """Vulnerability Lifecycle Management creation/edit form."""

    tags = DynamicModelMultipleChoiceField(queryset=Tag.objects.all(), required=False)

    class Meta:
        """Meta attributes for the VulnerabilityLCMForm class."""

        model = VulnerabilityLCM

        fields = [
            "status",
            "tags",
        ]


class VulnerabilityLCMBulkEditForm(NautobotBulkEditForm, CustomFieldModelBulkEditFormMixin):
    """Vulnerability Lifecycle Management bulk edit form."""

    pk = forms.ModelMultipleChoiceField(queryset=VulnerabilityLCM.objects.all(), widget=forms.MultipleHiddenInput)
    tags = DynamicModelMultipleChoiceField(queryset=Tag.objects.all(), required=False)

    class Meta:
        """Meta attributes for the VulnerabilityLCMBulkEditForm class."""

        model = VulnerabilityLCM
        nullable_fields = [
            "status",
            "tags",
        ]


class VulnerabilityLCMFilterForm(NautobotFilterForm):
    """Filter form to filter searches for VulnerabilityLCM."""

    model = VulnerabilityLCM
    q = forms.CharField(
        required=False,
        label="Search",
        help_text="Search for name or link.",
    )
    cve = DynamicModelMultipleChoiceField(required=False, queryset=CVELCM.objects.all(), label="CVE")
    cve__published_date__lte = forms.DateField(label="CVE Published Date Before", required=False, widget=DatePicker())
    cve__published_date__gte = forms.DateField(label="CVE Published Date After", required=False, widget=DatePicker())
    cve__severity = forms.ChoiceField(
        label="CVE Severity",
        required=False,
        choices=add_blank_choice(CVESeverityChoices.CHOICES),
    )
    software = DynamicModelMultipleChoiceField(required=False, queryset=SoftwareLCM.objects.all())
    device = DynamicModelMultipleChoiceField(required=False, queryset=Device.objects.all())
    inventory_item = DynamicModelMultipleChoiceField(required=False, queryset=InventoryItem.objects.all())
    status = DynamicModelMultipleChoiceField(queryset=Status.objects.all(), required=False, to_field_name="name")
    exclude_status = DynamicModelMultipleChoiceField(
        label="Exclude Status",
        required=False,
        queryset=Status.objects.all(),
        query_params={"content_types": model._meta.label_lower},  # pylint: disable=protected-access, no-member
        to_field_name="name",
    )
    tag = TagFilterField(model)

    class Meta:
        """Meta attributes."""

        model = VulnerabilityLCM
        fields = [
            "q",
            "cve",
            "software",
            "device",
            "inventory_item",
            "status",
            "tags",
        ]<|MERGE_RESOLUTION|>--- conflicted
+++ resolved
@@ -4,16 +4,16 @@
 from django import forms
 from django.db.models import Q
 from nautobot.apps.forms import (
+    add_blank_choice,
     DatePicker,
     DynamicModelChoiceField,
     DynamicModelMultipleChoiceField,
     NautobotBulkEditForm,
     NautobotModelForm,
+    StaticSelect2,
+    StaticSelect2Multiple,
     TagFilterField,
-    add_blank_choice,
-    StaticSelect2Multiple,
 )
-from nautobot.core.forms import StaticSelect2, StaticSelect2Multiple
 from nautobot.core.forms.constants import BOOLEAN_WITH_BLANK_CHOICES
 from nautobot.dcim.models import Device, DeviceType, InventoryItem, Location, Manufacturer, Platform
 from nautobot.extras.forms import CustomFieldModelBulkEditFormMixin, NautobotFilterForm
@@ -700,12 +700,9 @@
     currency = forms.MultipleChoiceField(
         required=False, choices=CurrencyChoices.CHOICES, widget=StaticSelect2Multiple()
     )
-<<<<<<< HEAD
-=======
     contract_type = forms.ChoiceField(
         required=False, widget=StaticSelect2, choices=add_blank_choice(ContractTypeChoices.CHOICES)
     )
->>>>>>> f1c73919
     name = forms.CharField(required=False)
 
     class Meta:
